--- conflicted
+++ resolved
@@ -7,35 +7,17 @@
           "url": "admin.html",
           "icon": "styles/images/icon.svg"
         }
-<<<<<<< HEAD
-      }
-    },
-    "common": {
-      "location": {
-        "full_page_app": {
-          "url": "admin.html",
-          "icon": "styles/images/icon.svg"
-        }
-=======
->>>>>>> 01374764
       },
       "functions": {
         "getSecureParams": {}
       },
       "requests": {
-        "getAgent": {},
-        "getGroup": {},
-        "getTicketField": {},
         "getTicketWithConversations": {},
         "getTicketConversations": {},
         "getTicketFields": {},
         "updateTicket": {},
         "backendApi": {},
         "backendApiPost": {},
-<<<<<<< HEAD
-        "backendApiPut": {},
-        "backendApiDelete": {}
-=======
         "backendApiPut": {}
       }
     },
@@ -45,7 +27,6 @@
           "url": "index.html",
           "icon": "styles/images/icon.svg"
         }
->>>>>>> 01374764
       }
     }
   },
