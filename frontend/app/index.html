--- conflicted
+++ resolved
@@ -27,7 +27,7 @@
   <link href="https://fonts.googleapis.com/css2?family=Inter:wght@400;500;600;700&display=swap" rel="stylesheet">
   <style>
     * { font-family: 'Inter', -apple-system, BlinkMacSystemFont, sans-serif; }
-    .chat-container { height: calc(100vh - 220px); }
+    .chat-container { height: calc(100vh - 180px); }
     .typing-indicator span {
       animation: blink 1.4s infinite both;
     }
@@ -43,67 +43,6 @@
       from { opacity: 0; transform: translateY(10px); }
       to { opacity: 1; transform: translateY(0); }
     }
-    
-    /* 탭 스타일 */
-    .tab-btn {
-      position: relative;
-      transition: all 0.2s ease;
-    }
-    .tab-btn.active {
-      color: #2563eb;
-      font-weight: 600;
-    }
-    .tab-btn.active::after {
-      content: '';
-      position: absolute;
-      bottom: -1px;
-      left: 0;
-      right: 0;
-      height: 2px;
-      background: #2563eb;
-      border-radius: 2px 2px 0 0;
-    }
-    .tab-btn:not(.active):hover {
-      color: #475569;
-      background: #f1f5f9;
-    }
-    
-    /* 섹션 표시/숨김 */
-    .section-hidden {
-      display: none !important;
-    }
-    
-    /* 티커 애니메이션 */
-    .ticker-container {
-      min-height: 24px;
-      overflow: hidden;
-    }
-    .ticker-message {
-      animation: tickerFadeIn 0.3s ease-out;
-    }
-    @keyframes tickerFadeIn {
-      from { opacity: 0; transform: translateY(-8px); }
-      to { opacity: 1; transform: translateY(0); }
-    }
-    .ticker-message.fade-out {
-      animation: tickerFadeOut 0.3s ease-out forwards;
-    }
-    @keyframes tickerFadeOut {
-      from { opacity: 1; transform: translateY(0); }
-      to { opacity: 0; transform: translateY(8px); }
-    }
-    
-    /* 스트리밍 텍스트 커서 */
-    .streaming-cursor::after {
-      content: '▊';
-      animation: cursorBlink 0.8s infinite;
-      color: #2563eb;
-      margin-left: 2px;
-    }
-    @keyframes cursorBlink {
-      0%, 50% { opacity: 1; }
-      51%, 100% { opacity: 0; }
-    }
   </style>
 </head>
 <body class="bg-app-bg text-app-text">
@@ -118,6 +57,12 @@
         <span id="statusBadge" class="px-2 py-1 text-xs font-medium rounded-full bg-yellow-100 text-yellow-700">
           준비 중
         </span>
+        <button id="analyzeBtn" class="px-3 py-1.5 text-xs font-medium text-white bg-app-primary rounded-lg hover:bg-app-primary-hover transition-colors flex items-center gap-1">
+          <svg class="w-3.5 h-3.5" fill="none" stroke="currentColor" viewBox="0 0 24 24">
+            <path stroke-linecap="round" stroke-linejoin="round" stroke-width="2" d="M13 10V3L4 14h7v7l9-11h-7z"/>
+          </svg>
+          티켓 분석
+        </button>
         <button id="newChatBtn" class="p-2 rounded-lg hover:bg-app-border transition-colors" title="새 대화">
           <svg class="w-5 h-5 text-app-muted" fill="none" stroke="currentColor" viewBox="0 0 24 24">
             <path stroke-linecap="round" stroke-linejoin="round" stroke-width="2" d="M4 4v5h.582m15.356 2A8.001 8.001 0 004.582 9m0 0H9m11 11v-5h-.581m0 0a8.003 8.003 0 01-15.357-2m15.357 2H15"/>
@@ -126,54 +71,25 @@
       </div>
     </header>
 
-    <!-- 탭 네비게이션 -->
-    <div class="bg-app-card border-b border-app-border px-4">
-      <div class="flex gap-1">
-        <button id="tabAnalysis" class="tab-btn active px-4 py-2.5 text-sm text-app-muted rounded-t-lg" data-tab="analysis">
-          <span class="flex items-center gap-1.5">
-            <svg class="w-4 h-4" fill="none" stroke="currentColor" viewBox="0 0 24 24">
-              <path stroke-linecap="round" stroke-linejoin="round" stroke-width="2" d="M9 5H7a2 2 0 00-2 2v12a2 2 0 002 2h10a2 2 0 002-2V7a2 2 0 00-2-2h-2M9 5a2 2 0 002 2h2a2 2 0 002-2M9 5a2 2 0 012-2h2a2 2 0 012 2m-6 9l2 2 4-4"/>
-            </svg>
-            티켓 분석
-          </span>
-        </button>
-        <button id="tabChat" class="tab-btn px-4 py-2.5 text-sm text-app-muted rounded-t-lg" data-tab="chat">
-          <span class="flex items-center gap-1.5">
-            <svg class="w-4 h-4" fill="none" stroke="currentColor" viewBox="0 0 24 24">
-              <path stroke-linecap="round" stroke-linejoin="round" stroke-width="2" d="M8 12h.01M12 12h.01M16 12h.01M21 12c0 4.418-4.03 8-9 8a9.863 9.863 0 01-4.255-.949L3 20l1.395-3.72C3.512 15.042 3 13.574 3 12c0-4.418 4.03-8 9-8s9 3.582 9 8z"/>
-            </svg>
-            채팅
-          </span>
-        </button>
+    <!-- 검색 대상 선택 -->
+    <div class="bg-app-card border-b border-app-border px-4 py-3" id="sourceSelector">
+      <!-- JavaScript에서 동적으로 렌더링 -->
+      <p class="text-xs font-medium text-app-muted">검색 소스를 불러오는 중...</p>
+    </div>
+
+    <!-- 필터 표시 (응답 후 표시) -->
+    <div class="bg-gray-50 border-b border-app-border px-4 py-2 hidden" id="filterDisplay">
+      <div class="flex items-center justify-between">
+        <div class="flex items-center gap-2">
+          <span class="text-xs font-medium text-gray-500">적용된 필터:</span>
+          <div class="flex flex-wrap gap-1" id="filterChips">
+            <!-- 필터 칩들 -->
+          </div>
+        </div>
+        <span id="filterConfidence" class="text-xs text-gray-500"></span>
       </div>
     </div>
 
-    <!-- ==================== 분석 섹션 ==================== -->
-    <div id="sectionAnalysis" class="section-content flex flex-col flex-1 overflow-hidden">
-      
-      <!-- 분석 티커 (진행 상황 표시) -->
-      <div id="analysisTicker" class="bg-blue-50 border-b border-blue-100 px-4 py-2 hidden">
-        <div class="ticker-container flex items-center gap-2">
-          <div class="flex gap-1">
-            <span class="w-1.5 h-1.5 bg-blue-500 rounded-full animate-bounce" style="animation-delay: 0ms"></span>
-            <span class="w-1.5 h-1.5 bg-blue-500 rounded-full animate-bounce" style="animation-delay: 150ms"></span>
-            <span class="w-1.5 h-1.5 bg-blue-500 rounded-full animate-bounce" style="animation-delay: 300ms"></span>
-          </div>
-          <span id="tickerMessage" class="ticker-message text-sm text-blue-700">분석 준비 중...</span>
-        </div>
-      </div>
-
-<<<<<<< HEAD
-      <!-- 분석 결과 영역 -->
-      <div class="flex-1 overflow-y-auto p-4" id="analysisContainer">
-        <div id="analysisContent" class="space-y-4">
-          <!-- 초기 상태: 분석 시작 안내 -->
-          <div id="analysisPlaceholder" class="flex flex-col items-center justify-center py-12 text-center">
-            <div class="w-16 h-16 bg-app-bg rounded-full flex items-center justify-center mb-4">
-              <svg class="w-8 h-8 text-app-muted" fill="none" stroke="currentColor" viewBox="0 0 24 24">
-                <path stroke-linecap="round" stroke-linejoin="round" stroke-width="2" d="M9 5H7a2 2 0 00-2 2v12a2 2 0 002 2h10a2 2 0 002-2V7a2 2 0 00-2-2h-2M9 5a2 2 0 002 2h2a2 2 0 002-2M9 5a2 2 0 012-2h2a2 2 0 012 2m-6 9l2 2 4-4"/>
-              </svg>
-=======
     <!-- 채팅 영역 -->
     <div class="flex-1 overflow-y-auto chat-container" id="chatContainer">
       <div class="p-4 space-y-4" id="chatMessages">
@@ -193,98 +109,39 @@
               <button class="example-btn px-3 py-1.5 text-xs font-medium bg-app-bg border border-app-border rounded-full hover:border-app-primary hover:text-app-primary transition-colors">
                 응답 초안을 작성해줘
               </button>
->>>>>>> 01374764
             </div>
-            <h3 class="text-lg font-semibold text-app-text mb-2">티켓 분석</h3>
-            <p class="text-sm text-app-muted mb-4 max-w-sm">
-              AI가 티켓을 분석하여 요약, 감정, 의도를 파악하고<br>
-              필드 업데이트를 제안해 드립니다.
-            </p>
-            <button id="analyzeBtn" class="px-4 py-2 text-sm font-medium text-white bg-app-primary rounded-lg hover:bg-app-primary-hover transition-colors flex items-center gap-2">
-              <svg class="w-4 h-4" fill="none" stroke="currentColor" viewBox="0 0 24 24">
-                <path stroke-linecap="round" stroke-linejoin="round" stroke-width="2" d="M13 10V3L4 14h7v7l9-11h-7z"/>
-              </svg>
-              분석 시작
-            </button>
           </div>
         </div>
+
       </div>
     </div>
 
-    <!-- ==================== 채팅 섹션 ==================== -->
-    <div id="sectionChat" class="section-content flex flex-col flex-1 overflow-hidden section-hidden">
-      
-      <!-- 검색 대상 선택 -->
-      <div class="bg-app-card border-b border-app-border px-4 py-3" id="sourceSelector">
-        <p class="text-xs font-medium text-app-muted">검색 소스를 불러오는 중...</p>
-      </div>
-
-      <!-- 필터 표시 (응답 후 표시) -->
-      <div class="bg-gray-50 border-b border-app-border px-4 py-2 hidden" id="filterDisplay">
-        <div class="flex items-center justify-between">
-          <div class="flex items-center gap-2">
-            <span class="text-xs font-medium text-gray-500">적용된 필터:</span>
-            <div class="flex flex-wrap gap-1" id="filterChips"></div>
-          </div>
-          <span id="filterConfidence" class="text-xs text-gray-500"></span>
+    <!-- 입력 영역 -->
+    <div class="bg-app-card border-t border-app-border p-4 sticky bottom-0">
+      <form id="chatForm" class="flex items-end gap-3">
+        <div class="flex-1 relative">
+          <textarea 
+            id="chatInput"
+            rows="1"
+            placeholder="메시지를 입력하세요..."
+            class="w-full px-4 py-3 pr-12 text-sm bg-app-bg border border-app-border rounded-xl resize-none focus:outline-none focus:ring-2 focus:ring-app-primary focus:border-transparent transition-all"
+            style="max-height: 120px;"
+          ></textarea>
         </div>
-      </div>
-
-      <!-- 채팅 영역 -->
-      <div class="flex-1 overflow-y-auto chat-container" id="chatContainer">
-        <div class="p-4 space-y-4" id="chatMessages">
-          
-          <!-- 웰컴 메시지 -->
-          <div class="flex justify-start message-enter" id="welcomeMessage">
-            <div class="max-w-[85%] bg-app-card border border-app-border rounded-2xl rounded-tl-sm px-4 py-3 shadow-sm">
-              <p class="text-sm text-app-text">안녕하세요! 티켓 분석 및 검색을 도와드리겠습니다.</p>
-              <p class="text-sm text-app-text mt-2">아래 예시 질문을 클릭하거나, 직접 질문을 입력해주세요.</p>
-              
-              <!-- 예시 질문 -->
-              <div class="mt-4 flex flex-wrap gap-2" id="exampleQuestions">
-                <button class="example-btn px-3 py-1.5 text-xs font-medium bg-app-bg border border-app-border rounded-full hover:border-app-primary hover:text-app-primary transition-colors">
-                  이 티켓을 분석해줘
-                </button>
-                <button class="example-btn px-3 py-1.5 text-xs font-medium bg-app-bg border border-app-border rounded-full hover:border-app-primary hover:text-app-primary transition-colors">
-                  유사한 티켓을 찾아줘
-                </button>
-                <button class="example-btn px-3 py-1.5 text-xs font-medium bg-app-bg border border-app-border rounded-full hover:border-app-primary hover:text-app-primary transition-colors">
-                  응답 초안을 작성해줘
-                </button>
-              </div>
-            </div>
-          </div>
-
-        </div>
-      </div>
-
-      <!-- 입력 영역 -->
-      <div class="bg-app-card border-t border-app-border p-4 sticky bottom-0">
-        <form id="chatForm" class="flex items-end gap-3">
-          <div class="flex-1 relative">
-            <textarea 
-              id="chatInput"
-              rows="1"
-              placeholder="메시지를 입력하세요..."
-              class="w-full px-4 py-3 pr-12 text-sm bg-app-bg border border-app-border rounded-xl resize-none focus:outline-none focus:ring-2 focus:ring-app-primary focus:border-transparent transition-all"
-              style="max-height: 120px;"
-            ></textarea>
-          </div>
-          <button 
-            type="submit" 
-            id="sendBtn"
-            class="p-3 bg-app-primary hover:bg-app-primary-hover text-white rounded-xl transition-colors disabled:opacity-50 disabled:cursor-not-allowed"
-            disabled
-          >
-            <svg class="w-5 h-5" fill="none" stroke="currentColor" viewBox="0 0 24 24">
-              <path stroke-linecap="round" stroke-linejoin="round" stroke-width="2" d="M12 19l9 2-9-18-9 18 9-2zm0 0v-8"/>
-            </svg>
-          </button>
-        </form>
-        <p class="text-xs text-app-muted mt-2 text-center" id="statusText">
-          티켓 정보를 불러오는 중...
-        </p>
-      </div>
+        <button 
+          type="submit" 
+          id="sendBtn"
+          class="p-3 bg-app-primary hover:bg-app-primary-hover text-white rounded-xl transition-colors disabled:opacity-50 disabled:cursor-not-allowed"
+          disabled
+        >
+          <svg class="w-5 h-5" fill="none" stroke="currentColor" viewBox="0 0 24 24">
+            <path stroke-linecap="round" stroke-linejoin="round" stroke-width="2" d="M12 19l9 2-9-18-9 18 9-2zm0 0v-8"/>
+          </svg>
+        </button>
+      </form>
+      <p class="text-xs text-app-muted mt-2 text-center" id="statusText">
+        티켓 정보를 불러오는 중...
+      </p>
     </div>
 
   </div>
@@ -309,16 +166,8 @@
   <!-- FDK Client 스크립트 -->
   <script src="{{{appclient}}}"></script>
 
-<<<<<<< HEAD
-  <!-- 백엔드 설정 및 스트림 유틸 -->
-  <script src="scripts/backend-config.js"></script>
-  <script src="scripts/stream-utils.js"></script>
-
-  <!-- 앱 스크립트 (ES Module) -->
-=======
   <!-- 앱 스크립트 -->
   <!-- NOTE: 기존 채팅(티켓/헬프센터/제품 매뉴얼) 기능을 유지하기 위해, 안정적으로 동작하던 스크립트를 기본으로 로드합니다. -->
->>>>>>> 01374764
   <script src="scripts/app.js"></script>
 </body>
 </html>